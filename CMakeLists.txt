--- conflicted
+++ resolved
@@ -57,12 +57,6 @@
 
 # Documentation
 option(Build_Documentation "Build documentation" OFF)
-<<<<<<< HEAD
-=======
-if(NOT IS_SUBPROJECT AND (Build_Documentation AND NOT PythonSupport))
-  message(FATAL_ERROR "Build_Documentation=ON requires PythonSupport to be enabled")
-endif()
->>>>>>> 59674b1b
 
 # Testing
 option(Build_Tests "Build tests" ON)
